--- conflicted
+++ resolved
@@ -110,20 +110,8 @@
       <artifactId>scala-library</artifactId>
     </dependency>
     <dependency>
-<<<<<<< HEAD
-      <groupId>com.typesafe.akka</groupId>
+      <groupId>${akka.group}</groupId>
       <artifactId>akka-zeromq_2.10</artifactId>
-      <version>${akka.version}</version>
-      <exclusions>
-        <exclusion>
-          <groupId>org.jboss.netty</groupId>
-          <artifactId>netty</artifactId>
-        </exclusion>
-      </exclusions>
-=======
-      <groupId>${akka.group}</groupId>
-      <artifactId>akka-zeromq</artifactId>
->>>>>>> d2efe135
     </dependency>
     <dependency>
       <groupId>org.scalatest</groupId>
