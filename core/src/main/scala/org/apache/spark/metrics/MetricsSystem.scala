--- conflicted
+++ resolved
@@ -62,13 +62,8 @@
  *
  * [options] is the specific property of this source or sink.
  */
-<<<<<<< HEAD
 private[spark] class MetricsSystem private (val instance: String,
     conf: SparkConf) extends Logging {
-  initLogging()
-=======
-private[spark] class MetricsSystem private (val instance: String) extends Logging {
->>>>>>> c1d928a8
 
   val confFile = conf.getOrElse("spark.metrics.conf", null)
   val metricsConfig = new MetricsConfig(Option(confFile))
